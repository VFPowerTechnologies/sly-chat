--- conflicted
+++ resolved
@@ -17,17 +17,12 @@
     val notificationsEnabled: Boolean = true,
 
     val notificationsSound: String? = null,
-<<<<<<< HEAD
-    val messagingLastTtl: Long = TimeUnit.SECONDS.toMillis(10),
-    val marketingShowInviteFriends: Boolean = true
-=======
 
     @field:JsonDeserialize(keyUsing = ConversationIdKeyDeserializer::class)
     @get:JsonSerialize(keyUsing = ConversationIdKeySerializer::class)
     val messagingConvoTTLSettings: Map<ConversationId, ConvoTTLSettings> = emptyMap(),
 
     val marketingShowInviteFriends: Boolean = false
->>>>>>> 72eb6716
 ) {
     companion object {
         private fun join(parent: String, child: String): String = "$parent.$child"
