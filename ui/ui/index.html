--- conflicted
+++ resolved
@@ -1,22 +1,4 @@
 <!DOCTYPE html>
-<<<<<<< HEAD
-<html>
-  <head>
-    <script src="js/dispatcher.js"></script>
-    <script src="js/jvm-service/registration-service.js"></script>
-    <script src="js/jvm-service/platform-info-service.js"></script>
-    <script src="js/jvm-service/messenger-service.js"></script>
-    <script src="js/jvm-service/login-service.js"></script>
-    <script src="js/jvm-service/contacts-service.js"></script>
-    <script src="js/jvm-service/devel-service.js"></script>
-    <script src="js/init.js"></script>
-    <title>KeyTap</title>
-  </head>
-  <body>
-    <div id="progress-info">progressInfo</div>
-    <div id="messages"></div>
-  </body>
-=======
 <html lang="en-US">
 <head>
   <title>
@@ -40,6 +22,7 @@
   <script src="js/jvm-service/login-service.js"></script>
   <script src="js/jvm-service/contacts-service.js"></script>
   <script src="js/jvm-service/history-service.js"></script>
+  <script src="js/jvm-service/devel-service.js"></script>
   <script src="js/external-lib/jquery-2.2.0.min.js"></script>
   <script src="js/external-lib/materialize.min.js"></script>
   <script src="js/external-lib/jquery.smoothState.js"></script>
@@ -59,5 +42,4 @@
 </div> <!-- End of Page Container -->
 
 </body>
->>>>>>> 79294ea4
 </html>