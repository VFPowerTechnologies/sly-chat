--- conflicted
+++ resolved
@@ -51,13 +51,8 @@
     },
     createMessageNode : function (message, contactName) {
         if(message.sent == true)
-<<<<<<< HEAD
-            contactName = KEYTAP.userInfoController.getUserInfo().name;
-
-=======
             contactName = KEYTAP.profileController.getUserInfo().name;
-        
->>>>>>> b086329a
+
         var fromClass = "";
 
         var node = $(document.createElement("li"));
