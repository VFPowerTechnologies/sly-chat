--- conflicted
+++ resolved
@@ -18,11 +18,8 @@
     window.groupService = new GroupService();
     window.clientInfoService = new ClientInfoService();
     window.feedbackService = new FeedbackService();
-<<<<<<< HEAD
     window.eventLogService = new EventLogService();
-=======
     window.shareService = new ShareService();
->>>>>>> 52ceddb1
 
     window.navigationController = new NavigationController();
     window.userSessionController = new UserSessionController();
