--- conflicted
+++ resolved
@@ -177,11 +177,8 @@
         app.init(platformModule)
 
         desktopNotificationService.init(app.userSessionAvailable)
-<<<<<<< HEAD
+
 //        app.isInBackground = false
-=======
-
-        app.isInBackground = false
     }
 
     override fun start(primaryStage: Stage) {
@@ -209,7 +206,6 @@
         stage.iconifiedProperty().addListener { o, oldV, newV ->
             uiVisibility.onNext(!newV)
         }
->>>>>>> 61f12105
 
         val appComponent = app.appComponent
 
