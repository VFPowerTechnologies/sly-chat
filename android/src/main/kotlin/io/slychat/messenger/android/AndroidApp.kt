package io.slychat.messenger.android

import android.app.Application
import android.content.Context
import android.content.IntentFilter
import android.content.pm.PackageManager
import android.media.RingtoneManager
import android.net.ConnectivityManager
import android.os.StrictMode
import android.support.v4.content.ContextCompat
import android.support.v7.app.AppCompatActivity
import com.almworks.sqlite4java.SQLite
import com.google.android.gms.common.ConnectionResult
import com.google.android.gms.common.GoogleApiAvailability
import com.google.android.gms.common.GooglePlayServicesNotAvailableException
import com.google.android.gms.common.GooglePlayServicesRepairableException
import com.google.android.gms.security.ProviderInstaller
import com.jaredrummler.android.device.DeviceName
import io.slychat.messenger.android.services.AndroidPlatformContacts
import io.slychat.messenger.android.services.AndroidUILoadService
import io.slychat.messenger.android.services.AndroidUIPlatformInfoService
import io.slychat.messenger.android.services.AndroidUIPlatformService
<<<<<<< HEAD
import io.slychat.messenger.core.*
import io.slychat.messenger.core.http.api.gcm.GcmAsyncClient
import io.slychat.messenger.core.http.api.gcm.RegisterRequest
import io.slychat.messenger.core.http.api.gcm.RegisterResponse
import io.slychat.messenger.services.*
import io.slychat.messenger.core.persistence.AccountInfo
=======
import io.slychat.messenger.core.SlyAddress
import io.slychat.messenger.core.SlyBuildConfig
import io.slychat.messenger.core.http.api.pushnotifications.PushNotificationService
import io.slychat.messenger.core.http.api.pushnotifications.PushNotificationsAsyncClient
import io.slychat.messenger.core.http.api.pushnotifications.PushNotificationsAsyncClientImpl
import io.slychat.messenger.core.pushnotifications.OfflineMessagesPushNotification
>>>>>>> 61f12105
import io.slychat.messenger.services.LoginState
import io.slychat.messenger.services.Sentry
import io.slychat.messenger.services.SlyApplication
import io.slychat.messenger.services.config.UserConfig
import io.slychat.messenger.services.di.ApplicationComponent
import io.slychat.messenger.services.di.PlatformModule
import io.slychat.messenger.services.di.UserComponent
import io.slychat.messenger.services.ui.*
import nl.komponents.kovenant.Promise
import nl.komponents.kovenant.android.androidUiDispatcher
import nl.komponents.kovenant.task
import nl.komponents.kovenant.ui.KovenantUi
import nl.komponents.kovenant.ui.successUi
import org.slf4j.LoggerFactory
import rx.Observable
import rx.android.schedulers.AndroidSchedulers
import rx.subjects.BehaviorSubject
import java.util.*

//TODO keep checking PushNotificationsClient.isRegistered on login? easy way to make sure stuff is still registered...
//maybe add to PushNotificationManager or something
class AndroidApp : Application() {
    companion object {
        fun get(context: Context): AndroidApp =
            context.applicationContext as AndroidApp

        /** Will never leak any exceptions. */
        private fun playServicesInit(context: Context): LoadError? {
            try {
                val apiAvailability = GoogleApiAvailability.getInstance()

                val resultCode = apiAvailability.isGooglePlayServicesAvailable(context)

                if (resultCode != ConnectionResult.SUCCESS)
                    return LoadError(LoadErrorType.NO_PLAY_SERVICES, resultCode, null)

                try {
                    ProviderInstaller.installIfNeeded(context)
                }
                catch (e: GooglePlayServicesRepairableException) {
                    return LoadError(LoadErrorType.SSL_PROVIDER_INSTALLATION_FAILURE, e.connectionStatusCode, null)

                }
                catch (e: GooglePlayServicesNotAvailableException) {
                    //shouldn't happen?
                    return LoadError(LoadErrorType.NO_PLAY_SERVICES, e.errorCode, null)
                }

                return null
            }
            catch (t: Throwable) {
                return LoadError(LoadErrorType.UNKNOWN, 0, t)
            }
        }

        private fun playServicesInitAsync(context: Context): Promise<LoadError?, Exception> = task { playServicesInit(context) }
    }

    private var playServicesInitRunning = false
    private var playServicesInitComplete = false

    //TODO move this into settings
    private var noNotificationsOnLogout = false

    val app: SlyApplication = SlyApplication()

    //if AndroidUILoadService.loadComplete is called while we're paused (eg: during the permissions dialog)
    private var queuedLoadComplete = false

    private val onSuccessfulInitListeners = ArrayList<() -> Unit>()
    private var isInitialized = false
    private var wasSuccessfullyInitialized = false

    private val loadCompleteSubject = BehaviorSubject.create<LoadError?>()
    /** Fires once both GCM services and SlyApplication have completed initialization, in that order. */
    val loadComplete: Observable<LoadError?> = loadCompleteSubject.observeOn(AndroidSchedulers.mainThread())

    private val log = LoggerFactory.getLogger(javaClass)

    lateinit var notificationService: AndroidNotificationService

    private lateinit var pushNotificationsClient: PushNotificationsAsyncClient

    private val uiVisibility: BehaviorSubject<Boolean> = BehaviorSubject.create(false)
    private val networkStatus: BehaviorSubject<Boolean> = BehaviorSubject.create(false)
    private val softKeyboardVisibility = BehaviorSubject.create(SoftKeyboardInfo(false, 0))

    private var lastActivity: String? = null

//    /** Points to the current activity, if one is set. Used to request permissions from various services. */
    var currentActivity: AppCompatActivity? = null

    fun setCurrentActivity (activity: AppCompatActivity, visible: Boolean) {
        if (lastActivity == activity.toString() && !visible) {
            return
        }

        lastActivity = currentActivity.toString()

        currentActivity = activity
        uiVisibility.onNext(visible)
    }

    var conversationCache: MutableMap<UserId, UIConversation> = mutableMapOf()

    fun setConversationCache (conversations: List<UIConversation>) {
        conversations.forEach { conversation ->
            conversationCache.put(conversation.contact.id, conversation)
        }
    }

    fun updateConversation (messageInfo: UIMessageInfo): UIConversation? {
        val contactId = messageInfo.contact
        val oldConversation = conversationCache[contactId]
        if (oldConversation !== null && contactId !== null) {
            val lastMessage = messageInfo.messages[messageInfo.messages.lastIndex]
            val conversation = UIConversation(
                    oldConversation.contact,
                    UIConversationInfo(
                            true,
                            oldConversation.status.unreadMessageCount + messageInfo.messages.size,
                            lastMessage.message,
                            lastMessage.receivedTimestamp
                    )
            )
            conversationCache[contactId] = conversation
            return conversation
        }

        return null
    }

    var accountInfo : AccountInfo? = null
    var publicKey : String? = null

    lateinit var appComponent: ApplicationComponent
        private set

    override fun onCreate() {
        super.onCreate()

        SQLite.loadLibrary()
        KovenantUi.uiContext {
            dispatcher = androidUiDispatcher()
        }

        if (SlyBuildConfig.DEBUG) {
            val policy = StrictMode.ThreadPolicy.Builder()
                .detectAll()
                .penaltyLog()
                .build()

            StrictMode.setThreadPolicy(policy)
        }

        runPlayServicesInit()
    }

    private fun init() {
        val platformInfo = AndroidPlatformInfo(this)
        createAppDirectories(platformInfo)

        notificationService = AndroidNotificationService(this)

        val defaultUri = RingtoneManager.getDefaultUri(RingtoneManager.TYPE_NOTIFICATION)
        val defaultUserConfig = UserConfig().copy(
            notificationsSound = defaultUri.toString()
        )

        val platformModule = PlatformModule(
            AndroidUIPlatformInfoService(),
            SlyBuildConfig.ANDROID_SERVER_URLS,
            platformInfo,
            AndroidTelephonyService(this),
            AndroidUIWindowService(this, softKeyboardVisibility),
            AndroidPlatformContacts(this),
            notificationService,
            AndroidUIShareService(this),
            AndroidUIPlatformService(this),
            AndroidUILoadService(this),
            uiVisibility,
            AndroidTokenFetcher(this),
            networkStatus,
            AndroidSchedulers.mainThread(),
            defaultUserConfig,
            PushNotificationService.GCM
        )

        app.init(platformModule)
        notificationService.init(app.userSessionAvailable)

        appComponent = app.appComponent

        pushNotificationsClient = PushNotificationsAsyncClientImpl(appComponent.serverUrls.API_SERVER, appComponent.slyHttpClientFactory)

        val packageManager = packageManager
        try {
            val info = packageManager.getPackageInfo("com.google.android.webview", 0)
            Sentry.setWebViewInfo(info.versionName)
        }
        catch (e: PackageManager.NameNotFoundException) {
            //do nothing
        }

        try {
            Sentry.setAndroidDeviceName(DeviceName.getDeviceName())
        }
        catch (e: Exception) {
            log.error("setAndroidDeviceInfo failed: {}", e.message, e)
        }

        val filter = IntentFilter(ConnectivityManager.CONNECTIVITY_ACTION)
        val networkReceiver = NetworkStatusReceiver()
        registerReceiver(networkReceiver, filter)

        app.userSessionAvailable.subscribe {
            if (it != null)
                onUserSessionCreated()
            else
                onUserSessionDestroyed()
        }

        //only do this once we've completed initialization (ie once AppConfigService is up)
        app.addOnInitListener {
            //no permissions required on android
            if (!appComponent.appConfigService.pushNotificationsPermRequested) {
                appComponent.appConfigService.withEditor {
                    pushNotificationsPermRequested = true
                }
            }

            appComponent.tokenFetchService.refresh()
        }
    }

    private fun runPlayServicesInit() {
        if (playServicesInitComplete || playServicesInitRunning)
            return

        playServicesInitRunning = true

        playServicesInitAsync(this) successUi { loadError ->
            playServicesInitRunning = false

            if (loadError == null) {
                playServicesInitComplete = true
                log.debug("Play Services init successful")
                init()
                app.addOnInitListener {
                    finishInitialization(null)
                }
            }
            else {
                if (loadError.cause != null)
                    log.error("Play Services init failure: {}: errorCode={}", loadError.cause.message, loadError.cause)
                else
                    log.error("Play Services init failure: {}: {}", loadError.type, loadError.errorCode)

                finishInitialization(loadError)
            }
        }
    }

    fun onGCMTokenRefreshRequired() {
        appComponent.tokenFetchService.refresh()
    }

    fun onGCMMessage(message: OfflineMessagesPushNotification) {
        val account = message.account

        //it's possible we might receive a message targetting a diff account that was previously logged in
        app.addOnAutoLoginListener { app ->
            //the app might not be finished logging in yet
            //if we have auto-login, this will at least be LOGGING_IN (since login is called before we get here)

            if (app.loginState == LoginState.LOGGED_OUT) {
                if (noNotificationsOnLogout) {
                    log.warn("Got a GCM message but no longer logged in; invalidating token")
                    //I guess? shouldn't really happen anymore since we retry unregistration
                    appComponent.pushNotificationsManager.unregister(account)
                }
                else
                    notificationService.showLoggedOutNotification(message)
            }
            else if (app.loginState == LoginState.LOGGED_IN) {
                //could maybe occur that we get older gcm messages for an account we were previously logged in as
                if (account == app.userComponent!!.userLoginData.address)
                    app.fetchOfflineMessages()
                else
                    log.warn("Got GCM message for different account ($account); ignoring")
            }
        }
    }

    private fun onUserSessionCreated() {
    }

    //TODO need SlyAddress; so need to add it to notification context
    fun stopReceivingNotifications(address: SlyAddress) {
        app.addOnInitListener {
            appComponent.pushNotificationsManager.unregister(address)
        }
    }

    private fun onUserSessionDestroyed() {
        //occurs on startup when we first register for events
        val userComponent = app.userComponent ?: return

<<<<<<< HEAD
        conversationCache = mutableMapOf()
        accountInfo = null
        publicKey = null

        if (noNotificationsOnLogout) {
            AndroidPreferences.setTokenSentToServer(this, userComponent.userLoginData.userId, false)

            AndroidPreferences.setIgnoreNotifications(this, true)

            //this is a best effort attempt at unregistering
            //even if this fails, the token'll be invalidated on the next login that registers one
            if (app.isNetworkAvailable) {
                deleteGCMToken()

                userComponent.authTokenManager.bind { userCredentials ->
                    gcmClient.unregister(userCredentials)
                } fail { e ->
                    log.error("Unable to unregister GCM token with server: {}", e.message, e)
                }
            }
        }
    }

    private fun checkGCM() {
        if (!hasCheckedGcmTokenStatus)
            checkGCMTokenStatus()
        else
            refreshGCMToken(false)
=======
        if (noNotificationsOnLogout)
            appComponent.pushNotificationsManager.unregister(userComponent.userLoginData.address)
>>>>>>> 61f12105
    }

    fun updateNetworkStatus(isConnected: Boolean) {
        networkStatus.onNext(isConnected)
    }

    /** Use to request a runtime permission. If no activity is available, succeeds with false. */
    fun requestPermission(permission: String): Promise<Boolean, Exception> {
        if (ContextCompat.checkSelfPermission(this, permission) == PackageManager.PERMISSION_GRANTED)
            return Promise.ofSuccess(true)

//        val activity = currentActivity ?: return Promise.ofSuccess(false)
        return Promise.ofSuccess(false)

//        return activity.requestPermission(permission)
    }

//    private fun hideSplashImage(): Boolean {
//        val currentActivity = currentActivity as? MainActivity ?: return false
//
//        currentActivity.hideSplashImage()
//        return true
//    }

    fun uiLoadCompleted() {
//        queuedLoadComplete = hideSplashImage() == false
    }

    private fun finishInitialization(loadError: LoadError?) {
        isInitialized = true
        loadCompleteSubject.onNext(loadError)

        if (loadError == null) {
            wasSuccessfullyInitialized = true

            onSuccessfulInitListeners.forEach { it() }
            onSuccessfulInitListeners.clear()
        }
    }

    fun updateSoftKeyboardVisibility(isVisible: Boolean, keyboardHeight: Int) {
        softKeyboardVisibility.onNext(SoftKeyboardInfo(isVisible, keyboardHeight))
    }

    /** Fires only if play services and SlyApplication have successfully completed initialization. Used by services. */
    fun addOnSuccessfulInitListener(listener: () -> Unit) {
        if (wasSuccessfullyInitialized) {
            listener()
        }
        else if (!isInitialized) {
            onSuccessfulInitListeners.add(listener)
        }
    }

    fun getUserComponent(): UserComponent {
        val userComponent = app.userComponent ?: throw Exception()

        return userComponent
    }

    fun dispatchEvent (type: String, page: PageType, extra: String) {
        val event = UIEvent.PageChange(page, extra)

        this.appComponent.uiEventService.dispatchEvent(event)
    }
}<|MERGE_RESOLUTION|>--- conflicted
+++ resolved
@@ -16,25 +16,20 @@
 import com.google.android.gms.common.GooglePlayServicesRepairableException
 import com.google.android.gms.security.ProviderInstaller
 import com.jaredrummler.android.device.DeviceName
+import io.slychat.messenger.android.activites.BaseActivity
 import io.slychat.messenger.android.services.AndroidPlatformContacts
 import io.slychat.messenger.android.services.AndroidUILoadService
 import io.slychat.messenger.android.services.AndroidUIPlatformInfoService
 import io.slychat.messenger.android.services.AndroidUIPlatformService
-<<<<<<< HEAD
 import io.slychat.messenger.core.*
-import io.slychat.messenger.core.http.api.gcm.GcmAsyncClient
-import io.slychat.messenger.core.http.api.gcm.RegisterRequest
-import io.slychat.messenger.core.http.api.gcm.RegisterResponse
 import io.slychat.messenger.services.*
 import io.slychat.messenger.core.persistence.AccountInfo
-=======
 import io.slychat.messenger.core.SlyAddress
 import io.slychat.messenger.core.SlyBuildConfig
 import io.slychat.messenger.core.http.api.pushnotifications.PushNotificationService
 import io.slychat.messenger.core.http.api.pushnotifications.PushNotificationsAsyncClient
 import io.slychat.messenger.core.http.api.pushnotifications.PushNotificationsAsyncClientImpl
 import io.slychat.messenger.core.pushnotifications.OfflineMessagesPushNotification
->>>>>>> 61f12105
 import io.slychat.messenger.services.LoginState
 import io.slychat.messenger.services.Sentry
 import io.slychat.messenger.services.SlyApplication
@@ -59,7 +54,7 @@
 class AndroidApp : Application() {
     companion object {
         fun get(context: Context): AndroidApp =
-            context.applicationContext as AndroidApp
+                context.applicationContext as AndroidApp
 
         /** Will never leak any exceptions. */
         private fun playServicesInit(context: Context): LoadError? {
@@ -124,10 +119,12 @@
 
     private var lastActivity: String? = null
 
-//    /** Points to the current activity, if one is set. Used to request permissions from various services. */
-    var currentActivity: AppCompatActivity? = null
-
-    fun setCurrentActivity (activity: AppCompatActivity, visible: Boolean) {
+    var platformContactSyncOccured = true
+
+    //    /** Points to the current activity, if one is set. Used to request permissions from various services. */
+    var currentActivity: BaseActivity? = null
+
+    fun setCurrentActivity (activity: BaseActivity, visible: Boolean) {
         if (lastActivity == activity.toString() && !visible) {
             return
         }
@@ -183,9 +180,9 @@
 
         if (SlyBuildConfig.DEBUG) {
             val policy = StrictMode.ThreadPolicy.Builder()
-                .detectAll()
-                .penaltyLog()
-                .build()
+                    .detectAll()
+                    .penaltyLog()
+                    .build()
 
             StrictMode.setThreadPolicy(policy)
         }
@@ -201,26 +198,26 @@
 
         val defaultUri = RingtoneManager.getDefaultUri(RingtoneManager.TYPE_NOTIFICATION)
         val defaultUserConfig = UserConfig().copy(
-            notificationsSound = defaultUri.toString()
+                notificationsSound = defaultUri.toString()
         )
 
         val platformModule = PlatformModule(
-            AndroidUIPlatformInfoService(),
-            SlyBuildConfig.ANDROID_SERVER_URLS,
-            platformInfo,
-            AndroidTelephonyService(this),
-            AndroidUIWindowService(this, softKeyboardVisibility),
-            AndroidPlatformContacts(this),
-            notificationService,
-            AndroidUIShareService(this),
-            AndroidUIPlatformService(this),
-            AndroidUILoadService(this),
-            uiVisibility,
-            AndroidTokenFetcher(this),
-            networkStatus,
-            AndroidSchedulers.mainThread(),
-            defaultUserConfig,
-            PushNotificationService.GCM
+                AndroidUIPlatformInfoService(),
+                SlyBuildConfig.ANDROID_SERVER_URLS,
+                platformInfo,
+                AndroidTelephonyService(this),
+                AndroidUIWindowService(this, softKeyboardVisibility),
+                AndroidPlatformContacts(this),
+                notificationService,
+                AndroidUIShareService(this),
+                AndroidUIPlatformService(this),
+                AndroidUILoadService(this),
+                uiVisibility,
+                AndroidTokenFetcher(this),
+                networkStatus,
+                AndroidSchedulers.mainThread(),
+                defaultUserConfig,
+                PushNotificationService.GCM
         )
 
         app.init(platformModule)
@@ -343,39 +340,12 @@
         //occurs on startup when we first register for events
         val userComponent = app.userComponent ?: return
 
-<<<<<<< HEAD
         conversationCache = mutableMapOf()
         accountInfo = null
         publicKey = null
 
-        if (noNotificationsOnLogout) {
-            AndroidPreferences.setTokenSentToServer(this, userComponent.userLoginData.userId, false)
-
-            AndroidPreferences.setIgnoreNotifications(this, true)
-
-            //this is a best effort attempt at unregistering
-            //even if this fails, the token'll be invalidated on the next login that registers one
-            if (app.isNetworkAvailable) {
-                deleteGCMToken()
-
-                userComponent.authTokenManager.bind { userCredentials ->
-                    gcmClient.unregister(userCredentials)
-                } fail { e ->
-                    log.error("Unable to unregister GCM token with server: {}", e.message, e)
-                }
-            }
-        }
-    }
-
-    private fun checkGCM() {
-        if (!hasCheckedGcmTokenStatus)
-            checkGCMTokenStatus()
-        else
-            refreshGCMToken(false)
-=======
         if (noNotificationsOnLogout)
             appComponent.pushNotificationsManager.unregister(userComponent.userLoginData.address)
->>>>>>> 61f12105
     }
 
     fun updateNetworkStatus(isConnected: Boolean) {
@@ -387,10 +357,14 @@
         if (ContextCompat.checkSelfPermission(this, permission) == PackageManager.PERMISSION_GRANTED)
             return Promise.ofSuccess(true)
 
-//        val activity = currentActivity ?: return Promise.ofSuccess(false)
-        return Promise.ofSuccess(false)
-
-//        return activity.requestPermission(permission)
+        val activity = currentActivity ?: return Promise.ofSuccess(false)
+
+        if (activity is MainActivity) {
+            platformContactSyncOccured = false
+            return Promise.ofSuccess(false)
+        }
+
+        return activity.requestPermission(permission)
     }
 
 //    private fun hideSplashImage(): Boolean {
@@ -441,4 +415,387 @@
 
         this.appComponent.uiEventService.dispatchEvent(event)
     }
-}+}
+
+//package io.slychat.messenger.android
+//
+//import android.app.Application
+//import android.content.Context
+//import android.content.IntentFilter
+//import android.content.pm.PackageManager
+//import android.media.RingtoneManager
+//import android.net.ConnectivityManager
+//import android.os.StrictMode
+//import android.support.v7.app.AppCompatActivity
+//import com.almworks.sqlite4java.SQLite
+//import com.google.android.gms.common.ConnectionResult
+//import com.google.android.gms.common.GoogleApiAvailability
+//import com.google.android.gms.common.GooglePlayServicesNotAvailableException
+//import com.google.android.gms.common.GooglePlayServicesRepairableException
+//import com.google.android.gms.security.ProviderInstaller
+//import com.jaredrummler.android.device.DeviceName
+//import io.slychat.messenger.android.services.AndroidPlatformContacts
+//import io.slychat.messenger.android.services.AndroidUILoadService
+//import io.slychat.messenger.android.services.AndroidUIPlatformInfoService
+//import io.slychat.messenger.android.services.AndroidUIPlatformService
+//import io.slychat.messenger.core.SlyAddress
+//import io.slychat.messenger.core.SlyBuildConfig
+//import io.slychat.messenger.core.http.api.pushnotifications.PushNotificationService
+//import io.slychat.messenger.core.http.api.pushnotifications.PushNotificationsAsyncClient
+//import io.slychat.messenger.core.http.api.pushnotifications.PushNotificationsAsyncClientImpl
+//import io.slychat.messenger.core.persistence.AccountInfo
+//import io.slychat.messenger.core.pushnotifications.OfflineMessagesPushNotification
+//import io.slychat.messenger.services.*
+//import io.slychat.messenger.services.config.UserConfig
+//import io.slychat.messenger.services.di.ApplicationComponent
+//import io.slychat.messenger.services.di.PlatformModule
+//import io.slychat.messenger.services.di.UserComponent
+//import io.slychat.messenger.services.ui.SoftKeyboardInfo
+//import io.slychat.messenger.services.ui.createAppDirectories
+//import nl.komponents.kovenant.Promise
+//import nl.komponents.kovenant.android.androidUiDispatcher
+//import nl.komponents.kovenant.task
+//import nl.komponents.kovenant.ui.KovenantUi
+//import nl.komponents.kovenant.ui.successUi
+//import org.slf4j.LoggerFactory
+//import rx.Observable
+//import rx.android.schedulers.AndroidSchedulers
+//import rx.subjects.BehaviorSubject
+//import java.util.*
+//
+////TODO keep checking PushNotificationsClient.isRegistered on login? easy way to make sure stuff is still registered...
+////maybe add to PushNotificationManager or something
+//class AndroidApp : Application() {
+//    companion object {
+//        fun get(context: Context): AndroidApp =
+//                context.applicationContext as AndroidApp
+//
+//        /** Will never leak any exceptions. */
+//        private fun playServicesInit(context: Context): LoadError? {
+//            try {
+//                val apiAvailability = GoogleApiAvailability.getInstance()
+//
+//                val resultCode = apiAvailability.isGooglePlayServicesAvailable(context)
+//
+//                if (resultCode != ConnectionResult.SUCCESS)
+//                    return LoadError(LoadErrorType.NO_PLAY_SERVICES, resultCode, null)
+//
+//                try {
+//                    ProviderInstaller.installIfNeeded(context)
+//                }
+//                catch (e: GooglePlayServicesRepairableException) {
+//                    return LoadError(LoadErrorType.SSL_PROVIDER_INSTALLATION_FAILURE, e.connectionStatusCode, null)
+//
+//                }
+//                catch (e: GooglePlayServicesNotAvailableException) {
+//                    //shouldn't happen?
+//                    return LoadError(LoadErrorType.NO_PLAY_SERVICES, e.errorCode, null)
+//                }
+//
+//                return null
+//            }
+//            catch (t: Throwable) {
+//                return LoadError(LoadErrorType.UNKNOWN, 0, t)
+//            }
+//        }
+//
+//        private fun playServicesInitAsync(context: Context): Promise<LoadError?, Exception> = task { playServicesInit(context) }
+//    }
+//
+//    private var playServicesInitRunning = false
+//    private var playServicesInitComplete = false
+//
+//    //TODO move this into settings
+//    private var noNotificationsOnLogout = false
+//
+//    val app: SlyApplication = SlyApplication()
+//
+//    //if AndroidUILoadService.loadComplete is called while we're paused (eg: during the permissions dialog)
+////    private var queuedLoadComplete = false
+//
+//    private val onSuccessfulInitListeners = ArrayList<() -> Unit>()
+//    private var isInitialized = false
+//    private var wasSuccessfullyInitialized = false
+//
+//    private val loadCompleteSubject = BehaviorSubject.create<LoadError?>()
+//    /** Fires once both GCM services and SlyApplication have completed initialization, in that order. */
+//    val loadComplete: Observable<LoadError?> = loadCompleteSubject.observeOn(AndroidSchedulers.mainThread())
+//
+//    private val log = LoggerFactory.getLogger(javaClass)
+//
+//    lateinit var notificationService: AndroidNotificationService
+//
+//    private lateinit var pushNotificationsClient: PushNotificationsAsyncClient
+//
+//    private val uiVisibility: BehaviorSubject<Boolean> = BehaviorSubject.create(false)
+//    private val networkStatus: BehaviorSubject<Boolean> = BehaviorSubject.create(false)
+//    private val softKeyboardVisibility = BehaviorSubject.create(SoftKeyboardInfo(false, 0))
+//
+//    private var lastActivity: String? = null
+//    var accountInfo : AccountInfo? = null
+//    var publicKey : String? = null
+//
+//    /** Points to the current activity, if one is set. Used to request permissions from various services. */
+//    var currentActivity: AppCompatActivity? = null
+//        set(value) {
+//            field = value
+//
+//            uiVisibility.onNext(value != null)
+//
+////            if (queuedLoadComplete)
+////                queuedLoadComplete = hideSplashImage() == false
+//
+////            app.isInBackground = value == null
+//        }
+//
+//    lateinit var appComponent: ApplicationComponent
+//        private set
+//
+//    override fun onCreate() {
+//        super.onCreate()
+//
+//        SQLite.loadLibrary()
+//        KovenantUi.uiContext {
+//            dispatcher = androidUiDispatcher()
+//        }
+//
+//        if (SlyBuildConfig.DEBUG) {
+//            val policy = StrictMode.ThreadPolicy.Builder()
+//                    .detectAll()
+//                    .penaltyLog()
+//                    .build()
+//
+//            StrictMode.setThreadPolicy(policy)
+//        }
+//
+//        runPlayServicesInit()
+//    }
+//
+//    private fun init() {
+//        val platformInfo = AndroidPlatformInfo(this)
+//        createAppDirectories(platformInfo)
+//
+//        notificationService = AndroidNotificationService(this)
+//
+//        val defaultUri = RingtoneManager.getDefaultUri(RingtoneManager.TYPE_NOTIFICATION)
+//        val defaultUserConfig = UserConfig().copy(
+//                notificationsSound = defaultUri.toString()
+//        )
+//
+//        val platformModule = PlatformModule(
+//                AndroidUIPlatformInfoService(),
+//                SlyBuildConfig.ANDROID_SERVER_URLS,
+//                platformInfo,
+//                AndroidTelephonyService(this),
+//                AndroidUIWindowService(this, softKeyboardVisibility),
+//                AndroidPlatformContacts(this),
+//                notificationService,
+//                AndroidUIShareService(this),
+//                AndroidUIPlatformService(this),
+//                AndroidUILoadService(this),
+//                uiVisibility,
+//                AndroidTokenFetcher(this),
+//                networkStatus,
+//                AndroidSchedulers.mainThread(),
+//                defaultUserConfig,
+//                PushNotificationService.GCM
+//        )
+//
+//        app.init(platformModule)
+//        notificationService.init(app.userSessionAvailable)
+//
+//        appComponent = app.appComponent
+//
+//        pushNotificationsClient = PushNotificationsAsyncClientImpl(appComponent.serverUrls.API_SERVER, appComponent.slyHttpClientFactory)
+//
+//        val packageManager = packageManager
+//        try {
+//            val info = packageManager.getPackageInfo("com.google.android.webview", 0)
+//            Sentry.setWebViewInfo(info.versionName)
+//        }
+//        catch (e: PackageManager.NameNotFoundException) {
+//            //do nothing
+//        }
+//
+//        try {
+//            Sentry.setAndroidDeviceName(DeviceName.getDeviceName())
+//        }
+//        catch (e: Exception) {
+//            log.error("setAndroidDeviceInfo failed: {}", e.message, e)
+//        }
+//
+//        val filter = IntentFilter(ConnectivityManager.CONNECTIVITY_ACTION)
+//        val networkReceiver = NetworkStatusReceiver()
+//        registerReceiver(networkReceiver, filter)
+//
+//        app.userSessionAvailable.subscribe {
+//            if (it != null)
+//                onUserSessionCreated()
+//            else
+//                onUserSessionDestroyed()
+//        }
+//
+//        //only do this once we've completed initialization (ie once AppConfigService is up)
+//        app.addOnInitListener {
+//            //no permissions required on android
+//            if (!appComponent.appConfigService.pushNotificationsPermRequested) {
+//                appComponent.appConfigService.withEditor {
+//                    pushNotificationsPermRequested = true
+//                }
+//            }
+//
+//            appComponent.tokenFetchService.refresh()
+//        }
+//    }
+//
+//    private fun runPlayServicesInit() {
+//        if (playServicesInitComplete || playServicesInitRunning)
+//            return
+//
+//        playServicesInitRunning = true
+//
+//        playServicesInitAsync(this) successUi { loadError ->
+//            playServicesInitRunning = false
+//
+//            if (loadError == null) {
+//                playServicesInitComplete = true
+//                log.debug("Play Services init successful")
+//                init()
+//                app.addOnInitListener {
+//                    finishInitialization(null)
+//                }
+//            }
+//            else {
+//                if (loadError.cause != null)
+//                    log.error("Play Services init failure: {}: errorCode={}", loadError.cause.message, loadError.cause)
+//                else
+//                    log.error("Play Services init failure: {}: {}", loadError.type, loadError.errorCode)
+//
+//                finishInitialization(loadError)
+//            }
+//        }
+//    }
+//
+//    fun onGCMTokenRefreshRequired() {
+//        appComponent.tokenFetchService.refresh()
+//    }
+//
+//    fun onGCMMessage(message: OfflineMessagesPushNotification) {
+//        val account = message.account
+//
+//        //it's possible we might receive a message targetting a diff account that was previously logged in
+//        app.addOnAutoLoginListener { app ->
+//            //the app might not be finished logging in yet
+//            //if we have auto-login, this will at least be LOGGING_IN (since login is called before we get here)
+//
+//            if (app.loginState == LoginState.LOGGED_OUT) {
+//                if (noNotificationsOnLogout) {
+//                    log.warn("Got a GCM message but no longer logged in; invalidating token")
+//                    //I guess? shouldn't really happen anymore since we retry unregistration
+//                    appComponent.pushNotificationsManager.unregister(account)
+//                }
+//                else
+//                    notificationService.showLoggedOutNotification(message)
+//            }
+//            else if (app.loginState == LoginState.LOGGED_IN) {
+//                //could maybe occur that we get older gcm messages for an account we were previously logged in as
+//                if (account == app.userComponent!!.userLoginData.address)
+//                    app.fetchOfflineMessages()
+//                else
+//                    log.warn("Got GCM message for different account ($account); ignoring")
+//            }
+//        }
+//    }
+//
+//    private fun onUserSessionCreated() {
+//    }
+//
+//    fun getUserComponent(): UserComponent {
+//        val userComponent = app.userComponent ?: throw Exception()
+//
+//        return userComponent
+//    }
+//
+//    //TODO need SlyAddress; so need to add it to notification context
+//    fun stopReceivingNotifications(address: SlyAddress) {
+//        app.addOnInitListener {
+//            appComponent.pushNotificationsManager.unregister(address)
+//        }
+//    }
+//
+//    private fun onUserSessionDestroyed() {
+//        //occurs on startup when we first register for events
+//        val userComponent = app.userComponent ?: return
+//
+//        if (noNotificationsOnLogout)
+//            appComponent.pushNotificationsManager.unregister(userComponent.userLoginData.address)
+//    }
+//
+//    fun updateNetworkStatus(isConnected: Boolean) {
+//        networkStatus.onNext(isConnected)
+//    }
+//
+//    fun setCurrentActivity (activity: AppCompatActivity, visible: Boolean) {
+//        if (lastActivity == activity.toString() && !visible) {
+//            return
+//        }
+//
+//        lastActivity = currentActivity.toString()
+//
+//        currentActivity = activity
+//        uiVisibility.onNext(visible)
+//    }
+//
+//    /** Use to request a runtime permission. If no activity is available, succeeds with false. */
+////    fun requestPermission(permission: String): Promise<Boolean, Exception> {
+////        if (ContextCompat.checkSelfPermission(this, permission) == PackageManager.PERMISSION_GRANTED)
+////            return Promise.ofSuccess(true)
+////
+////        val activity = currentActivity ?: return Promise.ofSuccess(false)
+////
+////        return activity.requestPermission(permission)
+////    }
+//
+////    private fun hideSplashImage(): Boolean {
+////        val currentActivity = currentActivity as? MainActivity ?: return false
+////
+////        currentActivity.hideSplashImage()
+////        return true
+////    }
+//
+////    fun uiLoadCompleted() {
+////        queuedLoadComplete = hideSplashImage() == false
+////    }
+//
+//    private fun finishInitialization(loadError: LoadError?) {
+//        isInitialized = true
+//        loadCompleteSubject.onNext(loadError)
+//
+//        if (loadError == null) {
+//            wasSuccessfullyInitialized = true
+//
+//            onSuccessfulInitListeners.forEach { it() }
+//            onSuccessfulInitListeners.clear()
+//        }
+//    }
+//
+////    fun updateSoftKeyboardVisibility(isVisible: Boolean, keyboardHeight: Int) {
+////        softKeyboardVisibility.onNext(SoftKeyboardInfo(isVisible, keyboardHeight))
+////    }
+//
+//    /** Fires only if play services and SlyApplication have successfully completed initialization. Used by services. */
+//    fun addOnSuccessfulInitListener(listener: () -> Unit) {
+//        if (wasSuccessfullyInitialized) {
+//            listener()
+//        }
+//        else if (!isInitialized) {
+//            onSuccessfulInitListeners.add(listener)
+//        }
+//    }
+//
+//    fun dispatchEvent (type: String, page: PageType, extra: String) {
+//        val event = UIEvent.PageChange(page, extra)
+//
+//        this.appComponent.uiEventService.dispatchEvent(event)
+//    }
+//}