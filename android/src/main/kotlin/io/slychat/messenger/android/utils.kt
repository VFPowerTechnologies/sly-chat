@file:JvmName("AndroidUtils")
package io.slychat.messenger.android

import android.content.Context
import android.os.Handler
import android.os.Looper
<<<<<<< HEAD
import com.google.android.gms.gcm.GoogleCloudMessaging
import com.google.android.gms.iid.InstanceID
import io.slychat.messenger.core.UserId
import nl.komponents.kovenant.Promise
import nl.komponents.kovenant.task
import org.ocpsoft.prettytime.PrettyTime
import java.util.*
=======
>>>>>>> 61f12105

/** Run the given function in the main loop. */
fun androidRunInMain(context: Context?, body: () -> Unit) {
    val mainLooper = if (context != null)
        context.mainLooper
    else
        Looper.getMainLooper()

    Handler(mainLooper).post(body)
<<<<<<< HEAD
}

data class GCMTokenData(val userId: UserId, val token: String)

fun gcmFetchToken(context: Context, userId: UserId): Promise<GCMTokenData, Exception> {
    val instanceId = InstanceID.getInstance(context)
    val defaultSenderId = context.getString(R.string.gcm_defaultSenderId)
    return task {
        //we always delete any previous token; this makes it simplier to handle multiple user accounts,
        //since every time we register a new account, we invalidate the previous one if it wasn't invalidated on logout
        instanceId.deleteInstanceID()

        val token = instanceId.getToken(
            defaultSenderId,
            GoogleCloudMessaging.INSTANCE_ID_SCOPE,
            null
        )
        GCMTokenData(userId, token)
    }
}

fun gcmDeleteToken(context: Context): Promise<Unit, Exception> {
    val instanceId = InstanceID.getInstance(context)
    return task {
        instanceId.deleteInstanceID()
    }
}

fun formatTimeStamp (time: Long?): String {
    if (time == null)
        return ""

    val timestamp = PrettyTime().format(Date(time))

    if (timestamp.isEmpty())
        return ""

    return timestamp
=======
>>>>>>> 61f12105
}<|MERGE_RESOLUTION|>--- conflicted
+++ resolved
@@ -4,7 +4,6 @@
 import android.content.Context
 import android.os.Handler
 import android.os.Looper
-<<<<<<< HEAD
 import com.google.android.gms.gcm.GoogleCloudMessaging
 import com.google.android.gms.iid.InstanceID
 import io.slychat.messenger.core.UserId
@@ -12,8 +11,6 @@
 import nl.komponents.kovenant.task
 import org.ocpsoft.prettytime.PrettyTime
 import java.util.*
-=======
->>>>>>> 61f12105
 
 /** Run the given function in the main loop. */
 fun androidRunInMain(context: Context?, body: () -> Unit) {
@@ -23,7 +20,6 @@
         Looper.getMainLooper()
 
     Handler(mainLooper).post(body)
-<<<<<<< HEAD
 }
 
 data class GCMTokenData(val userId: UserId, val token: String)
@@ -62,6 +58,4 @@
         return ""
 
     return timestamp
-=======
->>>>>>> 61f12105
 }