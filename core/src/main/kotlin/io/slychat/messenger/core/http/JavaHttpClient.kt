--- conflicted
+++ resolved
@@ -8,25 +8,6 @@
 import java.util.concurrent.atomic.AtomicBoolean
 import javax.net.ssl.HttpsURLConnection
 
-<<<<<<< HEAD
-=======
-
-fun slurpInputStreamReader(reader: Reader, suggestedBufferSize: Int = 0): String {
-    val bufferSize = if (suggestedBufferSize > 0) suggestedBufferSize else 1024
-
-    val buffer = CharArray(bufferSize)
-    val builder = StringBuilder()
-    while (true) {
-        val readChars = reader.read(buffer, 0, buffer.size)
-        if (readChars <= 0)
-            break
-        builder.append(buffer, 0, readChars)
-    }
-
-    return builder.toString()
-}
-
->>>>>>> beac3ed0
 private fun lowercaseHeaders(headers: Map<String, List<String>>): Map<String, List<String>> =
     //headers actually have a null key containing the http response line
     headers.mapKeys { e ->
@@ -80,21 +61,20 @@
         return connection
     }
 
-<<<<<<< HEAD
+    private fun addInfoHeaders(connection: HttpURLConnection) {
+        val info = clientInfo ?: return
+
+        connection.apply {
+            setRequestProperty("X-Sly-Version", info.slyVersion)
+            setRequestProperty("X-Sly-Platform", "${info.platform}/${info.platformVersion}")
+        }
+    }
+
     private fun readResponse(connection: HttpURLConnection): HttpResponse {
         val headers = lowercaseHeaders(connection.headerFields ?: mapOf())
         val data = readStreamResponse(connection, headers)
 
         return HttpResponse(connection.responseCode, headers, data)
-=======
-    private fun addInfoHeaders(connection: HttpURLConnection) {
-        val info = clientInfo ?: return
-
-        connection.apply {
-            setRequestProperty("X-Sly-Version", info.slyVersion)
-            setRequestProperty("X-Sly-Platform", "${info.platform}/${info.platformVersion}")
-        }
->>>>>>> beac3ed0
     }
 
     override fun get(url: String, headers: List<Pair<String, String>>): HttpResponse {
