--- conflicted
+++ resolved
@@ -12,11 +12,7 @@
 import java.io.File
 
 /** The latest database version number. */
-<<<<<<< HEAD
 private val LATEST_DATABASE_VERSION = 16
-=======
-private val LATEST_DATABASE_VERSION = 15
->>>>>>> 7fb70758
 
 /** Just used to wrap Errors thrown when running SQLite jobs. */
 class SQLitePersistenceManagerErrorException(e: Error) : RuntimeException("Uncaught Error in job", e)
