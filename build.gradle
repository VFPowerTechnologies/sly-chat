group 'com.vfpowertech'
version project.VERSION
ext.androidVersionCode = project.ANDROID_VERSION_CODE.toInteger()

buildscript {
    ext {
        versions = [
            kotlin: '1.0.3',
            slf4j: '1.7.15',
            roboVM: '1.13.0',
            jackson: '2.8.1',
            kovenant: '3.3.0',
            libsignal: '2.4.0',
            jodaTime: '2.9.2',
            sqlite4java: '1.0.392',
            spongycastle: '1.54.0.0',
            dagger: '2.6',
            rxjava: '1.1.8',
            rxjavafx: '0.1.4',
            rxandroid: '1.2.1',
            jfxGradlePlugin: '8.7.0',
            appcompatv7: '23.1.1',
            playServices: '8.3.0',
            libphonenumber: '7.1.1',
            dokka: '0.9.9',
            junit: '4.11',
            assertJ: '3.5.1',
            mockitoKotlin: '0.5.2',
            androidGradle: '2.1.0',
            androidBuildTools: '23.0.3',
            androidCompileSdk: 23,
            jsbridge: '0.3.1',
            controlsFx: '8.40.11',
            nsMenuFx: '2.1.4',
            jna: '4.2.2',
            androidDeviceNames: '1.1.2',
<<<<<<< HEAD
            prettyTime: '4.0.1.Final'
=======
            moeGradle: '1.2.5',
>>>>>>> 61f12105
        ]
    }

    repositories {
        jcenter()
    }

    dependencies {
        classpath "org.jetbrains.dokka:dokka-gradle-plugin:$versions.dokka"
    }
}

subprojects {
    apply plugin: 'org.jetbrains.dokka'

    dokka {
        outputDirectory = 'build/docs'
    }

    repositories {
        mavenLocal()
        jcenter()
    }

    project.afterEvaluate { p ->
        p.dependencies {
            compile "org.jetbrains.kotlin:kotlin-stdlib:$versions.kotlin"
            testCompile "org.jetbrains.kotlin:kotlin-test:$versions.kotlin"
            //android doesn't support testRuntime (since there is no such concept there)
            //so just put it as a compile-time dep
            testCompile "org.jetbrains.kotlin:kotlin-reflect:$versions.kotlin"
            testCompile "junit:junit:$versions.junit"
            testCompile "org.assertj:assertj-core:$versions.assertJ"
            testCompile "com.nhaarman:mockito-kotlin:$versions.mockitoKotlin"
        }
    }
}

task generateBuildConfig(type: GenBuildConfig) {
}

task nextRelease(type: UpdateVersion) {
    versionType = VersionType.MINOR
}

task nextHotfix(type: UpdateVersion) {
    versionType = VersionType.PATCH
}

task nextSnapshot(type: UpdateVersion) {
    versionType = VersionType.SNAPSHOT
}

task nextIOSVersion(type: UpdateVersion) {
    versionType = VersionType.IOS
}

task nextAndroidVersion(type: UpdateVersion) {
    versionType = VersionType.ANDROID
}

task printVersionInfo << {
    println("Version: $project.version")
    println("Android version code: $project.androidVersionCode")
}

task clean {
    doFirst {
        delete generateBuildConfig.generateRoot
        delete generateBuildConfig.jsOutputFile
    }

    group = 'build'
}

project(':core') {
    apply plugin: 'idea'

    idea {
        module {
            sourceDirs += generateBuildConfig.srcRoot
            generatedSourceDirs += generateBuildConfig.srcRoot
        }
    }

    afterEvaluate { p ->
        p.sourceSets.main.java.srcDirs += generateBuildConfig.srcRoot
        p.compileJava.dependsOn generateBuildConfig
    }
}

import java.nio.file.*

project(':ui-services') {
    apply plugin: 'idea'

    //hack to give IDE access to generated files
    if (!System.getProperty('os.name').toLowerCase(Locale.ROOT).startsWith('windows')) {
        Path linkLocation = new File("$projectDir/generated").toPath()
        Path linkTarget = new File("$buildDir/generated/source/kapt/main").toPath()
        if (!Files.exists(linkLocation, LinkOption.NOFOLLOW_LINKS)) {
            Files.createSymbolicLink(linkLocation, linkTarget)
        }

        idea {
            module {
                sourceDirs += file('generated')
                generatedSourceDirs += file('generated')
            }
        }
    }
}

project(':ios') {
    afterEvaluate { p ->
        rootProject.tasks.create(name: 'distIOS', description: 'Release IPA build', dependsOn: p.tasks.appStoreIPA) << {
            print "Generated release IPA: ${p.tasks.appStoreIPA.ipaPath}"
        }
    }
}

project(':android') {
    afterEvaluate { p ->
        rootProject.tasks.create(name: 'distAndroid', description: 'Release APK build', dependsOn: p.tasks.assembleRelease) << {
            def variants = p.android.applicationVariants
            def releaseVariant = variants.find { it.name == 'release' }
            print "Generated release APK: ${releaseVariant.outputs.first().outputFile}"
        }
    }
}<|MERGE_RESOLUTION|>--- conflicted
+++ resolved
@@ -34,11 +34,8 @@
             nsMenuFx: '2.1.4',
             jna: '4.2.2',
             androidDeviceNames: '1.1.2',
-<<<<<<< HEAD
-            prettyTime: '4.0.1.Final'
-=======
+            prettyTime: '4.0.1.Final',
             moeGradle: '1.2.5',
->>>>>>> 61f12105
         ]
     }
 
